{
  "$schema": "http://json-schema.org/draft-04/schema#",
  "id": "config_schema_v2.1.json",
  "type": "object",

  "properties": {
    "version": {
      "type": "string"
    },

    "services": {
      "id": "#/properties/services",
      "type": "object",
      "patternProperties": {
        "^[a-zA-Z0-9._-]+$": {
          "$ref": "#/definitions/service"
        }
      },
      "additionalProperties": false
    },

    "networks": {
      "id": "#/properties/networks",
      "type": "object",
      "patternProperties": {
        "^[a-zA-Z0-9._-]+$": {
          "$ref": "#/definitions/network"
        }
      }
    },

    "volumes": {
      "id": "#/properties/volumes",
      "type": "object",
      "patternProperties": {
        "^[a-zA-Z0-9._-]+$": {
          "$ref": "#/definitions/volume"
        }
      },
      "additionalProperties": false
    }
  },

  "additionalProperties": false,

  "definitions": {

    "service": {
      "id": "#/definitions/service",
      "type": "object",

      "properties": {
        "build": {
          "oneOf": [
            {"type": "string"},
            {
              "type": "object",
              "properties": {
                "context": {"type": "string"},
                "dockerfile": {"type": "string"},
                "args": {"$ref": "#/definitions/list_or_dict"}
              },
              "additionalProperties": false
            }
          ]
        },
        "cap_add": {"type": "array", "items": {"type": "string"}, "uniqueItems": true},
        "cap_drop": {"type": "array", "items": {"type": "string"}, "uniqueItems": true},
        "cgroup_parent": {"type": "string"},
        "command": {
          "oneOf": [
            {"type": "string"},
            {"type": "array", "items": {"type": "string"}}
          ]
        },
        "container_name": {"type": "string"},
        "cpu_shares": {"type": ["number", "string"]},
        "cpu_quota": {"type": ["number", "string"]},
        "cpuset": {"type": "string"},
        "depends_on": {"$ref": "#/definitions/list_of_strings"},
        "devices": {"type": "array", "items": {"type": "string"}, "uniqueItems": true},
        "dns": {"$ref": "#/definitions/string_or_list"},
        "dns_search": {"$ref": "#/definitions/string_or_list"},
        "domainname": {"type": "string"},
        "entrypoint": {
          "oneOf": [
            {"type": "string"},
            {"type": "array", "items": {"type": "string"}}
          ]
        },
        "env_file": {"$ref": "#/definitions/string_or_list"},
        "environment": {"$ref": "#/definitions/list_or_dict"},

        "expose": {
          "type": "array",
          "items": {
            "type": ["string", "number"],
            "format": "expose"
          },
          "uniqueItems": true
        },

        "extends": {
          "oneOf": [
            {
              "type": "string"
            },
            {
              "type": "object",

              "properties": {
                "service": {"type": "string"},
                "file": {"type": "string"}
              },
              "required": ["service"],
              "additionalProperties": false
            }
          ]
        },

        "external_links": {"type": "array", "items": {"type": "string"}, "uniqueItems": true},
        "extra_hosts": {"$ref": "#/definitions/list_or_dict"},
        "hostname": {"type": "string"},
        "image": {"type": "string"},
        "ipc": {"type": "string"},
        "isolation": {"type": "string"},
        "labels": {"$ref": "#/definitions/list_or_dict"},
        "links": {"type": "array", "items": {"type": "string"}, "uniqueItems": true},

        "logging": {
            "type": "object",

            "properties": {
                "driver": {"type": "string"},
                "options": {"type": "object"}
            },
            "additionalProperties": false
        },

        "mac_address": {"type": "string"},
        "mem_limit": {"type": ["number", "string"]},
        "memswap_limit": {"type": ["number", "string"]},
        "network_mode": {"type": "string"},

        "networks": {
          "oneOf": [
            {"$ref": "#/definitions/list_of_strings"},
            {
              "type": "object",
              "patternProperties": {
                "^[a-zA-Z0-9._-]+$": {
                  "oneOf": [
                    {
                      "type": "object",
                      "properties": {
                        "aliases": {"$ref": "#/definitions/list_of_strings"},
                        "ipv4_address": {"type": "string"},
                        "ipv6_address": {"type": "string"},
                        "link_local_ips": {"$ref": "#/definitions/list_of_strings"}
                      },
                      "additionalProperties": false
                    },
                    {"type": "null"}
                  ]
                }
              },
              "additionalProperties": false
            }
          ]
        },
        "pid": {"type": ["string", "null"]},

        "ports": {
          "type": "array",
          "items": {
            "type": ["string", "number"],
            "format": "ports"
          },
          "uniqueItems": true
        },

        "privileged": {"type": "boolean"},
        "read_only": {"type": "boolean"},
        "restart": {"type": "string"},
        "security_opt": {"type": "array", "items": {"type": "string"}, "uniqueItems": true},
        "shm_size": {"type": ["number", "string"]},
        "stdin_open": {"type": "boolean"},
        "stop_signal": {"type": "string"},
        "tmpfs": {"$ref": "#/definitions/string_or_list"},
        "tty": {"type": "boolean"},
        "ulimits": {
          "type": "object",
          "patternProperties": {
            "^[a-z]+$": {
              "oneOf": [
                {"type": "integer"},
                {
                  "type":"object",
                  "properties": {
                    "hard": {"type": "integer"},
                    "soft": {"type": "integer"}
                  },
                  "required": ["soft", "hard"],
                  "additionalProperties": false
                }
              ]
            }
          }
        },
        "user": {"type": "string"},
        "volumes": {"type": "array", "items": {"type": "string"}, "uniqueItems": true},
        "volume_driver": {"type": "string"},
        "volumes_from": {"type": "array", "items": {"type": "string"}, "uniqueItems": true},
        "working_dir": {"type": "string"}
      },

      "dependencies": {
        "memswap_limit": ["mem_limit"]
      },
      "additionalProperties": false
    },

    "network": {
      "id": "#/definitions/network",
      "type": "object",
      "properties": {
        "driver": {"type": "string"},
        "driver_opts": {
          "type": "object",
          "patternProperties": {
            "^.+$": {"type": ["string", "number"]}
          }
        },
        "ipam": {
            "type": "object",
            "properties": {
                "driver": {"type": "string"},
                "config": {
                    "type": "array"
                }
            },
            "additionalProperties": false
        },
        "external": {
          "type": ["boolean", "object"],
          "properties": {
            "name": {"type": "string"}
          },
          "additionalProperties": false
        },
<<<<<<< HEAD
        "enable_ipv6": {"type": "boolean"}
=======
        "labels": {"$ref": "#/definitions/list_or_dict"}
>>>>>>> bdcce13f
      },
      "additionalProperties": false
    },

    "volume": {
      "id": "#/definitions/volume",
      "type": ["object", "null"],
      "properties": {
        "driver": {"type": "string"},
        "driver_opts": {
          "type": "object",
          "patternProperties": {
            "^.+$": {"type": ["string", "number"]}
          }
        },
        "external": {
          "type": ["boolean", "object"],
          "properties": {
            "name": {"type": "string"}
          }
        },
        "labels": {"$ref": "#/definitions/list_or_dict"},
        "additionalProperties": false
      },
      "additionalProperties": false
    },

    "string_or_list": {
      "oneOf": [
        {"type": "string"},
        {"$ref": "#/definitions/list_of_strings"}
      ]
    },

    "list_of_strings": {
      "type": "array",
      "items": {"type": "string"},
      "uniqueItems": true
    },

    "list_or_dict": {
      "oneOf": [
        {
          "type": "object",
          "patternProperties": {
            ".+": {
              "type": ["string", "number", "null"]
            }
          },
          "additionalProperties": false
        },
        {"type": "array", "items": {"type": "string"}, "uniqueItems": true}
      ]
    },

    "constraints": {
      "service": {
        "id": "#/definitions/constraints/service",
        "anyOf": [
          {"required": ["build"]},
          {"required": ["image"]}
        ],
        "properties": {
          "build": {
            "required": ["context"]
          }
        }
      }
    }
  }
}<|MERGE_RESOLUTION|>--- conflicted
+++ resolved
@@ -248,11 +248,8 @@
           },
           "additionalProperties": false
         },
-<<<<<<< HEAD
-        "enable_ipv6": {"type": "boolean"}
-=======
+        "enable_ipv6": {"type": "boolean"},
         "labels": {"$ref": "#/definitions/list_or_dict"}
->>>>>>> bdcce13f
       },
       "additionalProperties": false
     },
